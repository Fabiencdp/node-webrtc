{
  "name": "wrtc",
  "description": "Standards-compliant WebRTC implementation for Node",
  "keywords": ["webrtc", "p2p", "peer"],
  "version": "0.0.4",
  "author": "Alan K <ack@modeswitch.org> (http://blog.modeswitch.org)",
  "homepage": "http://modeswitch.github.io/node-webrtc/",
  "bugs": "https://github.com/modeswitch/node-webrtc/issues",
  "license": "BSD",
  "repository": {
    "type": "git",
    "url": "http://github.com/modeswitch/node-webrtc.git"
  },
  "main": "./build/Release/webrtc.node",
  "engines": {
    "node": "0.10.x"
  },
  "dependencies": {
    "bindings": "~1.1.1",
    "node-gyp": "~0.10.10",
    "nan": "~0.4.4"
  },
  "devDependencies": {
<<<<<<< HEAD
    "tape": "~2.0.0",
    "rtc": "~0.5.5",
    "messenger-memory": "~0.1.1"
  },
  "scripts": {
    "test": "node test/all.js"
=======
    "ws": "~0.4.31"
  },
  "scripts": {
    "install": "node build.js"
>>>>>>> 01deea6e
  }
}<|MERGE_RESOLUTION|>--- conflicted
+++ resolved
@@ -21,18 +21,13 @@
     "nan": "~0.4.4"
   },
   "devDependencies": {
-<<<<<<< HEAD
     "tape": "~2.0.0",
     "rtc": "~0.5.5",
+    "ws": "~0.4.31",
     "messenger-memory": "~0.1.1"
   },
   "scripts": {
-    "test": "node test/all.js"
-=======
-    "ws": "~0.4.31"
-  },
-  "scripts": {
+    "test": "node test/all.js",
     "install": "node build.js"
->>>>>>> 01deea6e
   }
 }